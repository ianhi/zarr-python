# -*- coding: utf-8 -*-
from __future__ import absolute_import, print_function, division
import tempfile
import atexit
import os
import unittest


import numpy as np
from numpy.testing import assert_array_equal
from numcodecs import Zlib, Adler32
import pytest


<<<<<<< HEAD
from zarr.convenience import open, save, save_group, load, copy_store, copy, consolidate_metadata
=======
from zarr.convenience import (open, save, save_group, load, copy_store, copy,
                              consolidate_metadata, open_consolidated)
>>>>>>> 0cbda153
from zarr.storage import atexit_rmtree, DictStore
from zarr.core import Array
from zarr.hierarchy import Group, group
from zarr.errors import CopyError, PermissionError


def test_open_array():

    store = tempfile.mkdtemp()
    atexit.register(atexit_rmtree, store)

    # open array, create if doesn't exist
    z = open(store, mode='a', shape=100)
    assert isinstance(z, Array)
    assert z.shape == (100,)

    # open array, overwrite
    z = open(store, mode='w', shape=200)
    assert isinstance(z, Array)
    assert z.shape == (200,)

    # open array, read-only
    z = open(store, mode='r')
    assert isinstance(z, Array)
    assert z.shape == (200,)
    assert z.read_only

    # path not found
    with pytest.raises(ValueError):
        open('doesnotexist', mode='r')


def test_open_group():

    store = tempfile.mkdtemp()
    atexit.register(atexit_rmtree, store)

    # open group, create if doesn't exist
    g = open(store, mode='a')
    g.create_group('foo')
    assert isinstance(g, Group)
    assert 'foo' in g

    # open group, overwrite
    g = open(store, mode='w')
    assert isinstance(g, Group)
    assert 'foo' not in g

    # open group, read-only
    g = open(store, mode='r')
    assert isinstance(g, Group)
    assert g.read_only


def test_save_errors():
    with pytest.raises(ValueError):
        # no arrays provided
        save_group('data/group.zarr')
    with pytest.raises(ValueError):
        # no arrays provided
        save('data/group.zarr')


def test_lazy_loader():
    foo = np.arange(100)
    bar = np.arange(100, 0, -1)
    store = 'data/group.zarr'
    save(store, foo=foo, bar=bar)
    loader = load(store)
    assert 'foo' in loader
    assert 'bar' in loader
    assert 'baz' not in loader
    assert len(loader) == 2
    assert sorted(loader) == ['bar', 'foo']
    assert_array_equal(foo, loader['foo'])
    assert_array_equal(bar, loader['bar'])


def test_consolidate_metadata():
    from zarr.storage import ConsolidatedMetadataStore
<<<<<<< HEAD
=======

    # setup initial data
>>>>>>> 0cbda153
    store = DictStore()
    z = group(store)
    z.create_group('g1')
    g2 = z.create_group('g2')
    g2.attrs['hello'] = 'world'
<<<<<<< HEAD
    arr = g2.create_dataset('arr', shape=(20, 20), dtype='f8')
    arr.attrs['data'] = 1
    arr[:] = 1.0
=======
    arr = g2.create_dataset('arr', shape=(20, 20), chunks=(5, 5), dtype='f8')
    assert 16 == arr.nchunks
    assert 0 == arr.nchunks_initialized
    arr.attrs['data'] = 1
    arr[:] = 1.0
    assert 16 == arr.nchunks_initialized

    # perform consolidation
>>>>>>> 0cbda153
    out = consolidate_metadata(store)
    assert isinstance(out, ConsolidatedMetadataStore)
    assert '.zmetadata' in store
    for key in ['.zgroup',
                'g1/.zgroup',
                'g2/.zgroup',
                'g2/.zattrs',
                'g2/arr/.zarray',
                'g2/arr/.zattrs']:
        del store[key]
<<<<<<< HEAD
    cstore = ConsolidatedMetadataStore(store)
    z2 = open(cstore)
    assert list(z2) == ['g1', 'g2']
    assert z2.g2.attrs['hello'] == 'world'
    assert z2.g2.arr.attrs['data'] == 1
    assert (z2.g2.arr[:] == 1.0).all()
    assert list(out) == list(cstore)

    # tests del/write on the store
    with pytest.raises(NotImplementedError):
        del cstore['.zgroup']
    with pytest.raises(NotImplementedError):
        cstore['.zgroup'] = None
    del cstore['g2/arr/0.0']
    assert (z2.g2.arr[:] == 0).all()
=======

    # open consolidated
    z2 = open_consolidated(store, mode='a')
    assert ['g1', 'g2'] == list(z2)
    assert 'world' == z2.g2.attrs['hello']
    assert 1 == z2.g2.arr.attrs['data']
    assert (z2.g2.arr[:] == 1.0).all()
    assert 16 == z2.g2.arr.nchunks
    assert 16 == z2.g2.arr.nchunks_initialized

    # tests del/write on the store
    with pytest.raises(PermissionError):
        del out['.zgroup']
    with pytest.raises(PermissionError):
        out['.zgroup'] = None

    # test new metadata are not writeable
    with pytest.raises(PermissionError):
        z2.create_group('g3')
    with pytest.raises(PermissionError):
        z2.create_dataset('spam', shape=42, chunks=7, dtype='i4')
    with pytest.raises(PermissionError):
        del z2['g2']

    # test consolidated metadata are not writeable
    with pytest.raises(PermissionError):
        z2.g2.attrs['hello'] = 'universe'
    with pytest.raises(PermissionError):
        z2.g2.arr.attrs['foo'] = 'bar'

    # test the data are writeable
>>>>>>> 0cbda153
    z2.g2.arr[:] = 2
    assert (z2.g2.arr[:] == 2).all()


class TestCopyStore(unittest.TestCase):

    def setUp(self):
        source = dict()
        source['foo'] = b'xxx'
        source['bar/baz'] = b'yyy'
        source['bar/qux'] = b'zzz'
        self.source = source

    def test_no_paths(self):
        source = self.source
        dest = dict()
        copy_store(source, dest)
        assert len(source) == len(dest)
        for key in source:
            assert source[key] == dest[key]

    def test_source_path(self):
        source = self.source
        # paths should be normalized
        for source_path in 'bar', 'bar/', '/bar', '/bar/':
            dest = dict()
            copy_store(source, dest, source_path=source_path)
            assert 2 == len(dest)
            for key in source:
                if key.startswith('bar/'):
                    dest_key = key.split('bar/')[1]
                    assert source[key] == dest[dest_key]
                else:
                    assert key not in dest

    def test_dest_path(self):
        source = self.source
        # paths should be normalized
        for dest_path in 'new', 'new/', '/new', '/new/':
            dest = dict()
            copy_store(source, dest, dest_path=dest_path)
            assert len(source) == len(dest)
            for key in source:
                dest_key = 'new/' + key
                assert source[key] == dest[dest_key]

    def test_source_dest_path(self):
        source = self.source
        # paths should be normalized
        for source_path in 'bar', 'bar/', '/bar', '/bar/':
            for dest_path in 'new', 'new/', '/new', '/new/':
                dest = dict()
                copy_store(source, dest, source_path=source_path,
                           dest_path=dest_path)
                assert 2 == len(dest)
                for key in source:
                    if key.startswith('bar/'):
                        dest_key = 'new/' + key.split('bar/')[1]
                        assert source[key] == dest[dest_key]
                    else:
                        assert key not in dest
                        assert ('new/' + key) not in dest

    def test_excludes_includes(self):
        source = self.source

        # single excludes
        dest = dict()
        excludes = 'f.*'
        copy_store(source, dest, excludes=excludes)
        assert len(dest) == 2
        assert 'foo' not in dest

        # multiple excludes
        dest = dict()
        excludes = 'b.z', '.*x'
        copy_store(source, dest, excludes=excludes)
        assert len(dest) == 1
        assert 'foo' in dest
        assert 'bar/baz' not in dest
        assert 'bar/qux' not in dest

        # excludes and includes
        dest = dict()
        excludes = 'b.*'
        includes = '.*x'
        copy_store(source, dest, excludes=excludes, includes=includes)
        assert len(dest) == 2
        assert 'foo' in dest
        assert 'bar/baz' not in dest
        assert 'bar/qux' in dest

    def test_dry_run(self):
        source = self.source
        dest = dict()
        copy_store(source, dest, dry_run=True)
        assert 0 == len(dest)

    def test_if_exists(self):
        source = self.source
        dest = dict()
        dest['bar/baz'] = b'mmm'

        # default ('raise')
        with pytest.raises(CopyError):
            copy_store(source, dest)

        # explicit 'raise'
        with pytest.raises(CopyError):
            copy_store(source, dest, if_exists='raise')

        # skip
        copy_store(source, dest, if_exists='skip')
        assert 3 == len(dest)
        assert dest['foo'] == b'xxx'
        assert dest['bar/baz'] == b'mmm'
        assert dest['bar/qux'] == b'zzz'

        # replace
        copy_store(source, dest, if_exists='replace')
        assert 3 == len(dest)
        assert dest['foo'] == b'xxx'
        assert dest['bar/baz'] == b'yyy'
        assert dest['bar/qux'] == b'zzz'

        # invalid option
        with pytest.raises(ValueError):
            copy_store(source, dest, if_exists='foobar')


def check_copied_array(original, copied, without_attrs=False,
                       expect_props=None):

    # setup
    source_h5py = original.__module__.startswith('h5py.')
    dest_h5py = copied.__module__.startswith('h5py.')
    zarr_to_zarr = not (source_h5py or dest_h5py)
    h5py_to_h5py = source_h5py and dest_h5py
    zarr_to_h5py = not source_h5py and dest_h5py
    h5py_to_zarr = source_h5py and not dest_h5py
    if expect_props is None:
        expect_props = dict()
    else:
        expect_props = expect_props.copy()

    # common properties in zarr and h5py
    for p in 'dtype', 'shape', 'chunks':
        expect_props.setdefault(p, getattr(original, p))

    # zarr-specific properties
    if zarr_to_zarr:
        for p in 'compressor', 'filters', 'order', 'fill_value':
            expect_props.setdefault(p, getattr(original, p))

    # h5py-specific properties
    if h5py_to_h5py:
        for p in ('maxshape', 'compression', 'compression_opts', 'shuffle',
                  'scaleoffset', 'fletcher32', 'fillvalue'):
            expect_props.setdefault(p, getattr(original, p))

    # common properties with some name differences
    if h5py_to_zarr:
        expect_props.setdefault('fill_value', original.fillvalue)
    if zarr_to_h5py:
        expect_props.setdefault('fillvalue', original.fill_value)

    # compare properties
    for k, v in expect_props.items():
        assert v == getattr(copied, k)

    # compare data
    assert_array_equal(original[:], copied[:])

    # compare attrs
    if without_attrs:
        for k in original.attrs.keys():
            assert k not in copied.attrs
    else:
        assert sorted(original.attrs.items()) == sorted(copied.attrs.items())


def check_copied_group(original, copied, without_attrs=False, expect_props=None,
                       shallow=False):

    # setup
    if expect_props is None:
        expect_props = dict()
    else:
        expect_props = expect_props.copy()

    # compare children
    for k, v in original.items():
        if hasattr(v, 'shape'):
            assert k in copied
            check_copied_array(v, copied[k], without_attrs=without_attrs,
                               expect_props=expect_props)
        elif shallow:
            assert k not in copied
        else:
            assert k in copied
            check_copied_group(v, copied[k], without_attrs=without_attrs,
                               shallow=shallow, expect_props=expect_props)

    # compare attrs
    if without_attrs:
        for k in original.attrs.keys():
            assert k not in copied.attrs
    else:
        assert sorted(original.attrs.items()) == sorted(copied.attrs.items())


# noinspection PyAttributeOutsideInit
class TestCopy(unittest.TestCase):

    def __init__(self, *args, **kwargs):
        super(TestCopy, self).__init__(*args, **kwargs)
        self.source_h5py = False
        self.dest_h5py = False
        self.new_source = group
        self.new_dest = group

    def setUp(self):
        source = self.new_source()
        foo = source.create_group('foo')
        foo.attrs['experiment'] = 'weird science'
        baz = foo.create_dataset('bar/baz', data=np.arange(100), chunks=(50,))
        baz.attrs['units'] = 'metres'
        if self.source_h5py:
            extra_kws = dict(compression='gzip', compression_opts=3, fillvalue=84,
                             shuffle=True, fletcher32=True)
        else:
            extra_kws = dict(compressor=Zlib(3), order='F', fill_value=42,
                             filters=[Adler32()])
        source.create_dataset('spam', data=np.arange(100, 200).reshape(20, 5),
                              chunks=(10, 2), dtype='i2', **extra_kws)
        self.source = source

    def test_copy_array(self):
        source = self.source
        dest = self.new_dest()

        # copy array with default options
        copy(source['foo/bar/baz'], dest)
        check_copied_array(source['foo/bar/baz'], dest['baz'])
        copy(source['spam'], dest)
        check_copied_array(source['spam'], dest['spam'])

    def test_copy_bad_dest(self):
        source = self.source

        # try to copy to an array, dest must be a group
        dest = self.new_dest().create_dataset('eggs', shape=(100,))
        with pytest.raises(ValueError):
            copy(source['foo/bar/baz'], dest)

    def test_copy_array_name(self):
        source = self.source
        dest = self.new_dest()

        # copy array with name
        copy(source['foo/bar/baz'], dest, name='qux')
        assert 'baz' not in dest
        check_copied_array(source['foo/bar/baz'], dest['qux'])

    def test_copy_array_create_options(self):
        source = self.source
        dest = self.new_dest()

        # copy array, provide creation options
        compressor = Zlib(9)
        create_kws = dict(chunks=(10,))
        if self.dest_h5py:
            create_kws.update(compression='gzip', compression_opts=9,
                              shuffle=True, fletcher32=True, fillvalue=42)
        else:
            create_kws.update(compressor=compressor, fill_value=42, order='F',
                              filters=[Adler32()])
        copy(source['foo/bar/baz'], dest, without_attrs=True, **create_kws)
        check_copied_array(source['foo/bar/baz'], dest['baz'],
                           without_attrs=True, expect_props=create_kws)

    def test_copy_array_exists_array(self):
        source = self.source
        dest = self.new_dest()

        # copy array, dest array in the way
        dest.create_dataset('baz', shape=(10,))

        # raise
        with pytest.raises(CopyError):
            # should raise by default
            copy(source['foo/bar/baz'], dest)
        assert (10,) == dest['baz'].shape
        with pytest.raises(CopyError):
            copy(source['foo/bar/baz'], dest, if_exists='raise')
        assert (10,) == dest['baz'].shape

        # skip
        copy(source['foo/bar/baz'], dest, if_exists='skip')
        assert (10,) == dest['baz'].shape

        # replace
        copy(source['foo/bar/baz'], dest, if_exists='replace')
        check_copied_array(source['foo/bar/baz'], dest['baz'])

        # invalid option
        with pytest.raises(ValueError):
            copy(source['foo/bar/baz'], dest, if_exists='foobar')

    def test_copy_array_exists_group(self):
        source = self.source
        dest = self.new_dest()

        # copy array, dest group in the way
        dest.create_group('baz')

        # raise
        with pytest.raises(CopyError):
            copy(source['foo/bar/baz'], dest)
        assert not hasattr(dest['baz'], 'shape')
        with pytest.raises(CopyError):
            copy(source['foo/bar/baz'], dest, if_exists='raise')
        assert not hasattr(dest['baz'], 'shape')

        # skip
        copy(source['foo/bar/baz'], dest, if_exists='skip')
        assert not hasattr(dest['baz'], 'shape')

        # replace
        copy(source['foo/bar/baz'], dest, if_exists='replace')
        check_copied_array(source['foo/bar/baz'], dest['baz'])

    def test_copy_array_skip_initialized(self):
        source = self.source
        dest = self.new_dest()
        dest.create_dataset('baz', shape=(100,), chunks=(10,), dtype='i8')
        assert not np.all(source['foo/bar/baz'][:] == dest['baz'][:])

        if self.dest_h5py:
            with pytest.raises(ValueError):
                # not available with copy to h5py
                copy(source['foo/bar/baz'], dest, if_exists='skip_initialized')

        else:
            # copy array, dest array exists but not yet initialized
            copy(source['foo/bar/baz'], dest, if_exists='skip_initialized')
            check_copied_array(source['foo/bar/baz'], dest['baz'])

            # copy array, dest array exists and initialized, will be skipped
            dest['baz'][:] = np.arange(100, 200)
            copy(source['foo/bar/baz'], dest, if_exists='skip_initialized')
            assert_array_equal(np.arange(100, 200), dest['baz'][:])
            assert not np.all(source['foo/bar/baz'][:] == dest['baz'][:])

    def test_copy_group(self):
        source = self.source
        dest = self.new_dest()

        # copy group, default options
        copy(source['foo'], dest)
        check_copied_group(source['foo'], dest['foo'])

    def test_copy_group_no_name(self):
        source = self.source
        dest = self.new_dest()

        with pytest.raises(TypeError):
            # need a name if copy root
            copy(source, dest)

        copy(source, dest, name='root')
        check_copied_group(source, dest['root'])

    def test_copy_group_options(self):
        source = self.source
        dest = self.new_dest()

        # copy group, non-default options
        copy(source['foo'], dest, name='qux', without_attrs=True)
        assert 'foo' not in dest
        check_copied_group(source['foo'], dest['qux'], without_attrs=True)

    def test_copy_group_shallow(self):
        source = self.source
        dest = self.new_dest()

        # copy group, shallow
        copy(source, dest, name='eggs', shallow=True)
        check_copied_group(source, dest['eggs'], shallow=True)

    def test_copy_group_exists_group(self):
        source = self.source
        dest = self.new_dest()

        # copy group, dest groups exist
        dest.create_group('foo/bar')
        copy(source['foo'], dest)
        check_copied_group(source['foo'], dest['foo'])

    def test_copy_group_exists_array(self):
        source = self.source
        dest = self.new_dest()

        # copy group, dest array in the way
        dest.create_dataset('foo/bar', shape=(10,))

        # raise
        with pytest.raises(CopyError):
            copy(source['foo'], dest)
        assert dest['foo/bar'].shape == (10,)
        with pytest.raises(CopyError):
            copy(source['foo'], dest, if_exists='raise')
        assert dest['foo/bar'].shape == (10,)

        # skip
        copy(source['foo'], dest, if_exists='skip')
        assert dest['foo/bar'].shape == (10,)

        # replace
        copy(source['foo'], dest, if_exists='replace')
        check_copied_group(source['foo'], dest['foo'])

    def test_copy_group_dry_run(self):
        source = self.source
        dest = self.new_dest()

        # dry run, empty destination
        n_copied, n_skipped, n_bytes_copied = \
            copy(source['foo'], dest, dry_run=True, return_stats=True)
        assert 0 == len(dest)
        assert 3 == n_copied
        assert 0 == n_skipped
        assert 0 == n_bytes_copied

        # dry run, array exists in destination
        baz = np.arange(100, 200)
        dest.create_dataset('foo/bar/baz', data=baz)
        assert not np.all(source['foo/bar/baz'][:] == dest['foo/bar/baz'][:])
        assert 1 == len(dest)

        # raise
        with pytest.raises(CopyError):
            copy(source['foo'], dest, dry_run=True)
        assert 1 == len(dest)

        # skip
        n_copied, n_skipped, n_bytes_copied = \
            copy(source['foo'], dest, dry_run=True, if_exists='skip',
                 return_stats=True)
        assert 1 == len(dest)
        assert 2 == n_copied
        assert 1 == n_skipped
        assert 0 == n_bytes_copied
        assert_array_equal(baz, dest['foo/bar/baz'])

        # replace
        n_copied, n_skipped, n_bytes_copied = \
            copy(source['foo'], dest, dry_run=True, if_exists='replace',
                 return_stats=True)
        assert 1 == len(dest)
        assert 3 == n_copied
        assert 0 == n_skipped
        assert 0 == n_bytes_copied
        assert_array_equal(baz, dest['foo/bar/baz'])

    def test_logging(self):
        source = self.source
        dest = self.new_dest()

        # callable log
        copy(source['foo'], dest, dry_run=True, log=print)

        # file name
        fn = tempfile.mktemp()
        atexit.register(os.remove, fn)
        copy(source['foo'], dest, dry_run=True, log=fn)

        # file
        with tempfile.TemporaryFile(mode='w') as f:
            copy(source['foo'], dest, dry_run=True, log=f)

        # bad option
        with pytest.raises(TypeError):
            copy(source['foo'], dest, dry_run=True, log=True)


try:
    import h5py
except ImportError:  # pragma: no cover
    h5py = None


def temp_h5f():
    fn = tempfile.mktemp()
    atexit.register(os.remove, fn)
    h5f = h5py.File(fn, mode='w')
    atexit.register(lambda v: v.close(), h5f)
    return h5f


@unittest.skipIf(h5py is None, 'h5py is not installed')
class TestCopyHDF5ToZarr(TestCopy):

    def __init__(self, *args, **kwargs):
        super(TestCopyHDF5ToZarr, self).__init__(*args, **kwargs)
        self.source_h5py = True
        self.dest_h5py = False
        self.new_source = temp_h5f
        self.new_dest = group


@unittest.skipIf(h5py is None, 'h5py is not installed')
class TestCopyZarrToHDF5(TestCopy):

    def __init__(self, *args, **kwargs):
        super(TestCopyZarrToHDF5, self).__init__(*args, **kwargs)
        self.source_h5py = False
        self.dest_h5py = True
        self.new_source = group
        self.new_dest = temp_h5f


@unittest.skipIf(h5py is None, 'h5py is not installed')
class TestCopyHDF5ToHDF5(TestCopy):

    def __init__(self, *args, **kwargs):
        super(TestCopyHDF5ToHDF5, self).__init__(*args, **kwargs)
        self.source_h5py = True
        self.dest_h5py = True
        self.new_source = temp_h5f
        self.new_dest = temp_h5f<|MERGE_RESOLUTION|>--- conflicted
+++ resolved
@@ -12,12 +12,8 @@
 import pytest
 
 
-<<<<<<< HEAD
-from zarr.convenience import open, save, save_group, load, copy_store, copy, consolidate_metadata
-=======
 from zarr.convenience import (open, save, save_group, load, copy_store, copy,
                               consolidate_metadata, open_consolidated)
->>>>>>> 0cbda153
 from zarr.storage import atexit_rmtree, DictStore
 from zarr.core import Array
 from zarr.hierarchy import Group, group
@@ -98,21 +94,13 @@
 
 def test_consolidate_metadata():
     from zarr.storage import ConsolidatedMetadataStore
-<<<<<<< HEAD
-=======
 
     # setup initial data
->>>>>>> 0cbda153
     store = DictStore()
     z = group(store)
     z.create_group('g1')
     g2 = z.create_group('g2')
     g2.attrs['hello'] = 'world'
-<<<<<<< HEAD
-    arr = g2.create_dataset('arr', shape=(20, 20), dtype='f8')
-    arr.attrs['data'] = 1
-    arr[:] = 1.0
-=======
     arr = g2.create_dataset('arr', shape=(20, 20), chunks=(5, 5), dtype='f8')
     assert 16 == arr.nchunks
     assert 0 == arr.nchunks_initialized
@@ -121,7 +109,6 @@
     assert 16 == arr.nchunks_initialized
 
     # perform consolidation
->>>>>>> 0cbda153
     out = consolidate_metadata(store)
     assert isinstance(out, ConsolidatedMetadataStore)
     assert '.zmetadata' in store
@@ -132,23 +119,6 @@
                 'g2/arr/.zarray',
                 'g2/arr/.zattrs']:
         del store[key]
-<<<<<<< HEAD
-    cstore = ConsolidatedMetadataStore(store)
-    z2 = open(cstore)
-    assert list(z2) == ['g1', 'g2']
-    assert z2.g2.attrs['hello'] == 'world'
-    assert z2.g2.arr.attrs['data'] == 1
-    assert (z2.g2.arr[:] == 1.0).all()
-    assert list(out) == list(cstore)
-
-    # tests del/write on the store
-    with pytest.raises(NotImplementedError):
-        del cstore['.zgroup']
-    with pytest.raises(NotImplementedError):
-        cstore['.zgroup'] = None
-    del cstore['g2/arr/0.0']
-    assert (z2.g2.arr[:] == 0).all()
-=======
 
     # open consolidated
     z2 = open_consolidated(store, mode='a')
@@ -180,7 +150,6 @@
         z2.g2.arr.attrs['foo'] = 'bar'
 
     # test the data are writeable
->>>>>>> 0cbda153
     z2.g2.arr[:] = 2
     assert (z2.g2.arr[:] == 2).all()
 
